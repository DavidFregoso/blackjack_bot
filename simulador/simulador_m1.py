<<<<<<< HEAD
import random
from typing import Generator, Optional

from utils.contratos import Event, EventType, Card, Hand


class Deck:
    """Representa uno o más mazos de cartas estándar."""

    def __init__(self, num_decks: int = 8):
        self.num_decks = num_decks
        self.cards = []
        ranks = [str(n) for n in range(2, 10)] + ['T', 'J', 'Q', 'K', 'A']
        suits = ['H', 'D', 'C', 'S']

        for _ in range(num_decks):
            for suit in suits:
                for rank in ranks:
                    self.cards.append(Card(rank, suit))

        self.shuffle()

    def shuffle(self) -> None:
        random.shuffle(self.cards)

    def deal(self) -> Optional[Card]:
        if not self.cards:
            return None
        return self.cards.pop()


class M1Simulator:
    """Simulador dinámico que reproduce rondas de blackjack."""

    def __init__(
        self,
        num_decks: int = 8,
        penetration: float = 0.75,
        max_rounds: Optional[int] = 1000,
    ):
        self.num_decks = num_decks
        self.penetration = max(0.0, min(penetration, 1.0))
        self.max_rounds = max_rounds

        self.deck = Deck(self.num_decks)
        total_cards = self.num_decks * 52
        penetration_cards = max(1, min(total_cards, int(total_cards * self.penetration)))
        self.shuffle_threshold = max(0, total_cards - penetration_cards)

        self.round_id_counter = 0

    def _need_shuffle(self) -> bool:
        return len(self.deck.cards) <= self.shuffle_threshold

    def _reshuffle(self) -> None:
        self.deck = Deck(self.num_decks)

    def generate_events(self) -> Generator[Event, None, None]:
        """Genera eventos de juego hasta alcanzar el límite configurado."""

        while self.max_rounds is None or self.round_id_counter < self.max_rounds:
            if self._need_shuffle():
                if self.max_rounds is not None and self.round_id_counter >= self.max_rounds:
                    break

                yield Event.create(
                    EventType.STATE_TEXT,
                    data={'text': 'Cutting card reached, shuffling...'},
                )
                self._reshuffle()
                continue

            if len(self.deck.cards) < 4:
                yield Event.create(
                    EventType.STATE_TEXT,
                    data={'text': 'Not enough cards to continue, reshuffling...'},
                )
                self._reshuffle()
                continue

            self.round_id_counter += 1
            round_id = f"sim_{self.round_id_counter}"

            yield Event.create(EventType.ROUND_START, round_id=round_id)

            player_hand = Hand([])
            dealer_hand = Hand([])

            # Reparto inicial
            first_player_card = self.deck.deal()
            dealer_up_card = self.deck.deal()
            second_player_card = self.deck.deal()
            dealer_hole_card = self.deck.deal()

            if None in [first_player_card, dealer_up_card, second_player_card, dealer_hole_card]:
                yield Event.create(
                    EventType.STATE_TEXT,
                    data={'text': 'Incomplete round due to depleted deck, reshuffling...'},
                )
                self._reshuffle()
                continue

            player_hand.add_card(first_player_card)
            player_hand.add_card(second_player_card)
            dealer_hand.add_card(dealer_up_card)
            dealer_hand.add_card(dealer_hole_card)

            yield Event.create(
                EventType.CARD_DEALT_SHARED,
                round_id=round_id,
                cards=[str(card) for card in player_hand.cards],
            )
            yield Event.create(
                EventType.CARD_DEALT,
                round_id=round_id,
                card=str(dealer_up_card),
                who='dealer_up',
            )

            # Turno del dealer
            while dealer_hand.value < 17:
                extra_card = self.deck.deal()
                if extra_card is None:
                    yield Event.create(
                        EventType.STATE_TEXT,
                        data={'text': 'Deck exhausted mid-round, reshuffling...'},
                    )
                    self._reshuffle()
                    break

                dealer_hand.add_card(extra_card)
                yield Event.create(
                    EventType.CARD_DEALT,
                    round_id=round_id,
                    card=str(extra_card),
                    who='dealer_draw',
                )
            else:
                player_value = player_hand.value
                dealer_value = dealer_hand.value

                result = 'push'
                if player_value > 21:
                    result = 'loss'
                elif dealer_value > 21:
                    result = 'win'
                elif player_value > dealer_value:
                    result = 'win'
                elif dealer_value > player_value:
                    result = 'loss'

                yield Event.create(
                    EventType.ROUND_END,
                    round_id=round_id,
                    result=result,
                    amount=25,
                )

                if self._need_shuffle():
                    if self.max_rounds is not None and self.round_id_counter >= self.max_rounds:
                        break

                    yield Event.create(
                        EventType.STATE_TEXT,
                        data={'text': 'Cutting card reached, shuffling...'},
                    )
                    self._reshuffle()
=======
import json
import random
import time
from pathlib import Path
from typing import Dict, Generator, List, Optional

from utils.contratos import Card, Event, EventType, Hand


class M1Simulator:
    """Simulador de M1 que genera rondas completas en tiempo real."""

    def __init__(
        self,
        config_path: str = "configs/settings.json",
        base_bet: float = 25.0,
        event_delay: float = 0.2,
    ):
        self.config = self._load_config(config_path)
        rules = self.config.get("rules", {})

        self.decks = int(rules.get("decks", 6))
        self.blackjack_payout = float(rules.get("blackjack_payout", 1.5))
        self.stand_on_soft_17 = bool(rules.get("s17", True))

        self.base_bet = base_bet
        self.event_delay = event_delay

        self.random = random.Random()
        self.round_counter = 0

        self.shoe: List[Card] = []
        self.cut_card_threshold = 0
        self.reset_shoe()

    def _load_config(self, config_path: str) -> Dict:
        path = Path(config_path)
        if path.exists():
            with open(path, "r") as f:
                return json.load(f)
        # Configuración por defecto si no existe archivo
        return {
            "rules": {
                "decks": 6,
                "s17": True,
                "blackjack_payout": 1.5,
            }
        }

    def reset_shoe(self):
        ranks = list("23456789TJQKA")
        suits = ["H", "D", "C", "S"]

        self.shoe = [
            Card(rank=rank, suit=suit)
            for _ in range(self.decks)
            for suit in suits
            for rank in ranks
        ]
        self.random.shuffle(self.shoe)

        # Barajar de nuevo cuando se alcance la carta de corte (20% del zapato restante)
        self.cut_card_threshold = max(int(len(self.shoe) * 0.2), 30)

    def needs_shuffle(self) -> bool:
        return len(self.shoe) <= self.cut_card_threshold

    def draw_card(self) -> Card:
        if not self.shoe:
            self.reset_shoe()
        return self.shoe.pop()

    def generate_events(self) -> Generator[Event, None, None]:
        while True:
            if self.needs_shuffle():
                self.reset_shoe()
                shuffle_event = self._create_event(
                    event_type=EventType.STATE_TEXT,
                    round_id=None,
                    data={"phase": "shuffle", "text": "Shuffling new shoe"},
                )
                yield shuffle_event
                time.sleep(self.event_delay)

            self.round_counter += 1
            round_id = f"sim_{self.round_counter:04d}"

            for event in self._play_round(round_id):
                yield event
                time.sleep(self.event_delay)

    def _play_round(self, round_id: str) -> Generator[Event, None, None]:
        player_hand = Hand(cards=[])
        dealer_hand = Hand(cards=[])

        yield self._create_event(
            event_type=EventType.ROUND_START,
            round_id=round_id,
            data={"round_id": round_id},
        )

        yield self._create_event(
            event_type=EventType.STATE_TEXT,
            round_id=round_id,
            data={"phase": "bets_open", "text": "Place your bets"},
        )

        yield self._create_event(
            event_type=EventType.STATE_TEXT,
            round_id=round_id,
            data={"phase": "dealing", "text": "Dealing cards"},
        )

        # Repartir cartas iniciales (jugador-jugador, crupier up, jugador, crupier hole)
        first_player_card = self.draw_card()
        dealer_up = self.draw_card()
        second_player_card = self.draw_card()
        dealer_hole = self.draw_card()

        player_hand.add_card(first_player_card)
        player_hand.add_card(second_player_card)
        dealer_hand.add_card(dealer_up)
        dealer_hand.add_card(dealer_hole)

        yield self._create_event(
            event_type=EventType.CARD_DEALT_SHARED,
            round_id=round_id,
            data={
                "cards": [str(first_player_card), str(second_player_card)],
                "who": "player_shared",
            },
        )

        yield self._create_event(
            event_type=EventType.CARD_DEALT,
            round_id=round_id,
            data={"card": str(dealer_up), "who": "dealer_up"},
        )

        # Blackjack natural
        if player_hand.is_blackjack:
            if dealer_hand.is_blackjack:
                yield self._create_event(
                    event_type=EventType.CARD_DEALT,
                    round_id=round_id,
                    data={"card": str(dealer_hole), "who": "dealer_hole_reveal"},
                )
                text = "Push: both have blackjack"
                result = "push"
                amount = 0.0
                reason = "push_blackjack"
            else:
                text = "Blackjack! Player wins"
                result = "win"
                amount = self.base_bet * self.blackjack_payout
                reason = "blackjack"

            yield self._create_event(
                event_type=EventType.STATE_TEXT,
                round_id=round_id,
                data={"phase": "payouts", "text": text},
            )

            yield self._create_event(
                event_type=EventType.ROUND_END,
                round_id=round_id,
                data={
                    "result": result,
                    "amount": round(amount, 2),
                    "reason": reason,
                    "player_total": player_hand.value,
                    "dealer_total": dealer_hand.value,
                },
            )
            return

        # Turno del jugador
        yield self._create_event(
            event_type=EventType.STATE_TEXT,
            round_id=round_id,
            data={"phase": "player_action", "text": "Your turn"},
        )

        while True:
            if player_hand.value >= 21:
                break

            if self._should_player_hit(player_hand, dealer_up):
                yield self._create_event(
                    event_type=EventType.MY_DECISION_LOCKED,
                    round_id=round_id,
                    data={
                        "action": "HIT",
                        "player_total": player_hand.value,
                        "dealer_up": str(dealer_up),
                    },
                )

                new_card = self.draw_card()
                player_hand.add_card(new_card)

                yield self._create_event(
                    event_type=EventType.CARD_DEALT_SHARED,
                    round_id=round_id,
                    data={"cards": [str(new_card)], "who": "player_shared"},
                )

                if player_hand.is_bust:
                    break
            else:
                yield self._create_event(
                    event_type=EventType.MY_DECISION_LOCKED,
                    round_id=round_id,
                    data={
                        "action": "STAND",
                        "player_total": player_hand.value,
                        "dealer_up": str(dealer_up),
                    },
                )
                break

        if player_hand.is_bust:
            yield self._create_event(
                event_type=EventType.STATE_TEXT,
                round_id=round_id,
                data={
                    "phase": "payouts",
                    "text": f"Player busts with {player_hand.value}",
                },
            )

            yield self._create_event(
                event_type=EventType.ROUND_END,
                round_id=round_id,
                data={
                    "result": "loss",
                    "amount": self.base_bet,
                    "reason": "player_bust",
                    "player_total": player_hand.value,
                    "dealer_total": dealer_hand.value,
                },
            )
            return

        # Otros jugadores (simulación sencilla)
        other_cards = self.random.randint(0, 3)
        if other_cards > 0:
            yield self._create_event(
                event_type=EventType.STATE_TEXT,
                round_id=round_id,
                data={"phase": "others_action", "text": "Others playing"},
            )

            for _ in range(other_cards):
                card = self.draw_card()
                yield self._create_event(
                    event_type=EventType.CARD_DEALT,
                    round_id=round_id,
                    data={"card": str(card), "who": "others_overlay"},
                )

        # Turno del crupier
        yield self._create_event(
            event_type=EventType.STATE_TEXT,
            round_id=round_id,
            data={"phase": "dealer_action", "text": "Dealer playing"},
        )

        yield self._create_event(
            event_type=EventType.CARD_DEALT,
            round_id=round_id,
            data={"card": str(dealer_hole), "who": "dealer_hole_reveal"},
        )

        while self._should_dealer_hit(dealer_hand):
            new_card = self.draw_card()
            dealer_hand.add_card(new_card)

            yield self._create_event(
                event_type=EventType.CARD_DEALT,
                round_id=round_id,
                data={"card": str(new_card), "who": "dealer_draw"},
            )

        dealer_bust = dealer_hand.is_bust
        player_total = player_hand.value
        dealer_total = dealer_hand.value

        if dealer_bust:
            text = "Dealer busts! Player wins"
            result = "win"
            amount = self.base_bet
            reason = "dealer_bust"
        elif dealer_total > player_total:
            text = f"Dealer has {dealer_total}, player has {player_total}"
            result = "loss"
            amount = self.base_bet
            reason = "dealer_wins"
        elif dealer_total < player_total:
            text = f"Player wins {player_total} vs {dealer_total}"
            result = "win"
            amount = self.base_bet
            reason = "player_wins"
        else:
            text = f"Push: {player_total} vs {dealer_total}"
            result = "push"
            amount = 0.0
            reason = "push"

        yield self._create_event(
            event_type=EventType.STATE_TEXT,
            round_id=round_id,
            data={"phase": "payouts", "text": text},
        )

        yield self._create_event(
            event_type=EventType.ROUND_END,
            round_id=round_id,
            data={
                "result": result,
                "amount": round(amount, 2),
                "reason": reason,
                "player_total": player_total,
                "dealer_total": dealer_total,
            },
        )

    def _should_player_hit(self, hand: Hand, dealer_up: Card) -> bool:
        if hand.is_blackjack or hand.is_bust:
            return False

        value = hand.value
        dealer_value = dealer_up.value

        if hand.is_soft:
            if value <= 17:
                return True
            if value == 18 and dealer_value >= 9:
                return True
            return False

        return value < 17

    def _should_dealer_hit(self, hand: Hand) -> bool:
        value = hand.value
        if value < 17:
            return True
        if value == 17 and hand.is_soft and not self.stand_on_soft_17:
            return True
        return False

    def _create_event(
        self,
        event_type: EventType,
        round_id: Optional[str],
        data: Optional[Dict] = None,
    ) -> Event:
        return Event(
            timestamp=time.time(),
            event_type=event_type,
            round_id=round_id,
            data=data or {},
        )

    def parse_card(self, card_str: str) -> Card:
        card_str = card_str.strip().upper()

        if len(card_str) == 3 and card_str.startswith("10"):
            rank = "T"
            suit = card_str[2]
        elif len(card_str) == 2:
            rank, suit = card_str
        else:
            raise ValueError(f"Invalid card string: {card_str}")

        return Card(rank=rank, suit=suit)
>>>>>>> afafb034
<|MERGE_RESOLUTION|>--- conflicted
+++ resolved
@@ -1,24 +1,23 @@
-<<<<<<< HEAD
+import json
 import random
-from typing import Generator, Optional
+from pathlib import Path
+from typing import Dict, Generator, List, Optional
 
 from utils.contratos import Event, EventType, Card, Hand
 
 
 class Deck:
-    """Representa uno o más mazos de cartas estándar."""
+    """Representa uno o más mazos de cartas estándar (utilitario; no esencial si usas shoe)."""
 
     def __init__(self, num_decks: int = 8):
         self.num_decks = num_decks
-        self.cards = []
-        ranks = [str(n) for n in range(2, 10)] + ['T', 'J', 'Q', 'K', 'A']
-        suits = ['H', 'D', 'C', 'S']
-
+        self.cards: List[Card] = []
+        ranks = list("23456789TJQKA")
+        suits = ["H", "D", "C", "S"]
         for _ in range(num_decks):
-            for suit in suits:
-                for rank in ranks:
-                    self.cards.append(Card(rank, suit))
-
+            for s in suits:
+                for r in ranks:
+                    self.cards.append(Card(r, s))
         self.shuffle()
 
     def shuffle(self) -> None:
@@ -31,183 +30,40 @@
 
 
 class M1Simulator:
-    """Simulador dinámico que reproduce rondas de blackjack."""
-
-    def __init__(
-        self,
-        num_decks: int = 8,
-        penetration: float = 0.75,
-        max_rounds: Optional[int] = 1000,
-    ):
-        self.num_decks = num_decks
-        self.penetration = max(0.0, min(penetration, 1.0))
-        self.max_rounds = max_rounds
-
-        self.deck = Deck(self.num_decks)
-        total_cards = self.num_decks * 52
-        penetration_cards = max(1, min(total_cards, int(total_cards * self.penetration)))
-        self.shuffle_threshold = max(0, total_cards - penetration_cards)
-
-        self.round_id_counter = 0
-
-    def _need_shuffle(self) -> bool:
-        return len(self.deck.cards) <= self.shuffle_threshold
-
-    def _reshuffle(self) -> None:
-        self.deck = Deck(self.num_decks)
-
-    def generate_events(self) -> Generator[Event, None, None]:
-        """Genera eventos de juego hasta alcanzar el límite configurado."""
-
-        while self.max_rounds is None or self.round_id_counter < self.max_rounds:
-            if self._need_shuffle():
-                if self.max_rounds is not None and self.round_id_counter >= self.max_rounds:
-                    break
-
-                yield Event.create(
-                    EventType.STATE_TEXT,
-                    data={'text': 'Cutting card reached, shuffling...'},
-                )
-                self._reshuffle()
-                continue
-
-            if len(self.deck.cards) < 4:
-                yield Event.create(
-                    EventType.STATE_TEXT,
-                    data={'text': 'Not enough cards to continue, reshuffling...'},
-                )
-                self._reshuffle()
-                continue
-
-            self.round_id_counter += 1
-            round_id = f"sim_{self.round_id_counter}"
-
-            yield Event.create(EventType.ROUND_START, round_id=round_id)
-
-            player_hand = Hand([])
-            dealer_hand = Hand([])
-
-            # Reparto inicial
-            first_player_card = self.deck.deal()
-            dealer_up_card = self.deck.deal()
-            second_player_card = self.deck.deal()
-            dealer_hole_card = self.deck.deal()
-
-            if None in [first_player_card, dealer_up_card, second_player_card, dealer_hole_card]:
-                yield Event.create(
-                    EventType.STATE_TEXT,
-                    data={'text': 'Incomplete round due to depleted deck, reshuffling...'},
-                )
-                self._reshuffle()
-                continue
-
-            player_hand.add_card(first_player_card)
-            player_hand.add_card(second_player_card)
-            dealer_hand.add_card(dealer_up_card)
-            dealer_hand.add_card(dealer_hole_card)
-
-            yield Event.create(
-                EventType.CARD_DEALT_SHARED,
-                round_id=round_id,
-                cards=[str(card) for card in player_hand.cards],
-            )
-            yield Event.create(
-                EventType.CARD_DEALT,
-                round_id=round_id,
-                card=str(dealer_up_card),
-                who='dealer_up',
-            )
-
-            # Turno del dealer
-            while dealer_hand.value < 17:
-                extra_card = self.deck.deal()
-                if extra_card is None:
-                    yield Event.create(
-                        EventType.STATE_TEXT,
-                        data={'text': 'Deck exhausted mid-round, reshuffling...'},
-                    )
-                    self._reshuffle()
-                    break
-
-                dealer_hand.add_card(extra_card)
-                yield Event.create(
-                    EventType.CARD_DEALT,
-                    round_id=round_id,
-                    card=str(extra_card),
-                    who='dealer_draw',
-                )
-            else:
-                player_value = player_hand.value
-                dealer_value = dealer_hand.value
-
-                result = 'push'
-                if player_value > 21:
-                    result = 'loss'
-                elif dealer_value > 21:
-                    result = 'win'
-                elif player_value > dealer_value:
-                    result = 'win'
-                elif dealer_value > player_value:
-                    result = 'loss'
-
-                yield Event.create(
-                    EventType.ROUND_END,
-                    round_id=round_id,
-                    result=result,
-                    amount=25,
-                )
-
-                if self._need_shuffle():
-                    if self.max_rounds is not None and self.round_id_counter >= self.max_rounds:
-                        break
-
-                    yield Event.create(
-                        EventType.STATE_TEXT,
-                        data={'text': 'Cutting card reached, shuffling...'},
-                    )
-                    self._reshuffle()
-=======
-import json
-import random
-import time
-from pathlib import Path
-from typing import Dict, Generator, List, Optional
-
-from utils.contratos import Card, Event, EventType, Hand
-
-
-class M1Simulator:
-    """Simulador de M1 que genera rondas completas en tiempo real."""
+    """Simulador dinámico que reproduce rondas de blackjack con configuración."""
 
     def __init__(
         self,
         config_path: str = "configs/settings.json",
         base_bet: float = 25.0,
-        event_delay: float = 0.2,
+        event_delay: float = 0.0,   # sin sleep por defecto (rápido para pipelines)
+        max_rounds: Optional[int] = None,
     ):
         self.config = self._load_config(config_path)
         rules = self.config.get("rules", {})
-
         self.decks = int(rules.get("decks", 6))
         self.blackjack_payout = float(rules.get("blackjack_payout", 1.5))
         self.stand_on_soft_17 = bool(rules.get("s17", True))
 
         self.base_bet = base_bet
-        self.event_delay = event_delay
-
-        self.random = random.Random()
+        self.event_delay = event_delay  # si quisieras “tiempo real”, puedes respetarlo fuera
+
+        self.rng = random.Random()
         self.round_counter = 0
+        self.max_rounds = max_rounds
 
         self.shoe: List[Card] = []
         self.cut_card_threshold = 0
-        self.reset_shoe()
+        self._reset_shoe()
+
+    # ---------------- utilidades de configuración / shoe ----------------
 
     def _load_config(self, config_path: str) -> Dict:
         path = Path(config_path)
         if path.exists():
             with open(path, "r") as f:
                 return json.load(f)
-        # Configuración por defecto si no existe archivo
+        # Config por defecto
         return {
             "rules": {
                 "decks": 6,
@@ -216,331 +72,285 @@
             }
         }
 
-    def reset_shoe(self):
+    def _reset_shoe(self) -> None:
         ranks = list("23456789TJQKA")
         suits = ["H", "D", "C", "S"]
-
         self.shoe = [
-            Card(rank=rank, suit=suit)
+            Card(rank=r, suit=s)
             for _ in range(self.decks)
-            for suit in suits
-            for rank in ranks
+            for s in suits
+            for r in ranks
         ]
-        self.random.shuffle(self.shoe)
-
-        # Barajar de nuevo cuando se alcance la carta de corte (20% del zapato restante)
+        self.rng.shuffle(self.shoe)
+        # rebarajar cuando queden ~20% (mín. 30 cartas)
         self.cut_card_threshold = max(int(len(self.shoe) * 0.2), 30)
 
-    def needs_shuffle(self) -> bool:
+    def _needs_shuffle(self) -> bool:
         return len(self.shoe) <= self.cut_card_threshold
 
-    def draw_card(self) -> Card:
+    def _draw_card(self) -> Card:
         if not self.shoe:
-            self.reset_shoe()
+            self._reset_shoe()
         return self.shoe.pop()
 
+    # ---------------- motor de simulación ----------------
+
     def generate_events(self) -> Generator[Event, None, None]:
-        while True:
-            if self.needs_shuffle():
-                self.reset_shoe()
-                shuffle_event = self._create_event(
-                    event_type=EventType.STATE_TEXT,
-                    round_id=None,
+        """Genera eventos de juego; respeta max_rounds si se especifica."""
+        while self.max_rounds is None or self.round_counter < self.max_rounds:
+            if self._needs_shuffle():
+                self._reset_shoe()
+                # aviso de barajado
+                yield Event.create(
+                    EventType.STATE_TEXT,
                     data={"phase": "shuffle", "text": "Shuffling new shoe"},
                 )
-                yield shuffle_event
-                time.sleep(self.event_delay)
 
             self.round_counter += 1
             round_id = f"sim_{self.round_counter:04d}"
 
-            for event in self._play_round(round_id):
-                yield event
-                time.sleep(self.event_delay)
-
-    def _play_round(self, round_id: str) -> Generator[Event, None, None]:
-        player_hand = Hand(cards=[])
-        dealer_hand = Hand(cards=[])
-
-        yield self._create_event(
-            event_type=EventType.ROUND_START,
-            round_id=round_id,
-            data={"round_id": round_id},
-        )
-
-        yield self._create_event(
-            event_type=EventType.STATE_TEXT,
-            round_id=round_id,
-            data={"phase": "bets_open", "text": "Place your bets"},
-        )
-
-        yield self._create_event(
-            event_type=EventType.STATE_TEXT,
-            round_id=round_id,
-            data={"phase": "dealing", "text": "Dealing cards"},
-        )
-
-        # Repartir cartas iniciales (jugador-jugador, crupier up, jugador, crupier hole)
-        first_player_card = self.draw_card()
-        dealer_up = self.draw_card()
-        second_player_card = self.draw_card()
-        dealer_hole = self.draw_card()
-
-        player_hand.add_card(first_player_card)
-        player_hand.add_card(second_player_card)
-        dealer_hand.add_card(dealer_up)
-        dealer_hand.add_card(dealer_hole)
-
-        yield self._create_event(
-            event_type=EventType.CARD_DEALT_SHARED,
-            round_id=round_id,
-            data={
-                "cards": [str(first_player_card), str(second_player_card)],
-                "who": "player_shared",
-            },
-        )
-
-        yield self._create_event(
-            event_type=EventType.CARD_DEALT,
-            round_id=round_id,
-            data={"card": str(dealer_up), "who": "dealer_up"},
-        )
-
-        # Blackjack natural
-        if player_hand.is_blackjack:
-            if dealer_hand.is_blackjack:
-                yield self._create_event(
-                    event_type=EventType.CARD_DEALT,
+            # inicio de ronda
+            yield Event.create(EventType.ROUND_START, round_id=round_id)
+            yield Event.create(
+                EventType.STATE_TEXT, round_id=round_id,
+                data={"phase": "bets_open", "text": "Place your bets"}
+            )
+            yield Event.create(
+                EventType.STATE_TEXT, round_id=round_id,
+                data={"phase": "dealing", "text": "Dealing cards"}
+            )
+
+            player_hand = Hand(cards=[])
+            dealer_hand = Hand(cards=[])
+
+            # reparto inicial: jugador, crupier up, jugador, crupier hole
+            c1 = self._draw_card()
+            up = self._draw_card()
+            c2 = self._draw_card()
+            hole = self._draw_card()
+
+            player_hand.add_card(c1)
+            player_hand.add_card(c2)
+            dealer_hand.add_card(up)
+            dealer_hand.add_card(hole)
+
+            # eventos de cartas
+            yield Event.create(
+                EventType.CARD_DEALT_SHARED,
+                round_id=round_id,
+                cards=[str(c1), str(c2)],
+                who="player_shared",
+            )
+            yield Event.create(
+                EventType.CARD_DEALT,
+                round_id=round_id,
+                card=str(up),
+                who="dealer_up",
+            )
+
+            # blackjack natural
+            if player_hand.is_blackjack:
+                if dealer_hand.is_blackjack:
+                    yield Event.create(
+                        EventType.CARD_DEALT,
+                        round_id=round_id,
+                        card=str(hole),
+                        who="dealer_hole_reveal",
+                    )
+                    yield Event.create(
+                        EventType.STATE_TEXT, round_id=round_id,
+                        data={"phase": "payouts", "text": "Push: both have blackjack"}
+                    )
+                    yield Event.create(
+                        EventType.ROUND_END,
+                        round_id=round_id,
+                        result="push",
+                        amount=0.0,
+                        reason="push_blackjack",
+                        player_total=player_hand.value,
+                        dealer_total=dealer_hand.value,
+                    )
+                    continue
+                else:
+                    yield Event.create(
+                        EventType.STATE_TEXT, round_id=round_id,
+                        data={"phase": "payouts", "text": "Blackjack! Player wins"}
+                    )
+                    yield Event.create(
+                        EventType.ROUND_END,
+                        round_id=round_id,
+                        result="win",
+                        amount=round(self.base_bet * self.blackjack_payout, 2),
+                        reason="blackjack",
+                        player_total=player_hand.value,
+                        dealer_total=dealer_hand.value,
+                    )
+                    continue
+
+            # turno del jugador (política simple: hit hasta 17 duro; para soft, hit <=17, hit en 18 si up >=9)
+            yield Event.create(
+                EventType.STATE_TEXT, round_id=round_id,
+                data={"phase": "player_action", "text": "Your turn"}
+            )
+
+            while True:
+                if player_hand.value >= 21:
+                    break
+
+                if self._should_player_hit(player_hand, up):
+                    yield Event.create(
+                        EventType.MY_DECISION_LOCKED,
+                        round_id=round_id,
+                        action="HIT",
+                        player_total=player_hand.value,
+                        dealer_up=str(up),
+                    )
+                    nc = self._draw_card()
+                    player_hand.add_card(nc)
+                    yield Event.create(
+                        EventType.CARD_DEALT_SHARED,
+                        round_id=round_id,
+                        cards=[str(nc)],
+                        who="player_shared",
+                    )
+                    if player_hand.is_bust:
+                        break
+                else:
+                    yield Event.create(
+                        EventType.MY_DECISION_LOCKED,
+                        round_id=round_id,
+                        action="STAND",
+                        player_total=player_hand.value,
+                        dealer_up=str(up),
+                    )
+                    break
+
+            if player_hand.is_bust:
+                yield Event.create(
+                    EventType.STATE_TEXT, round_id=round_id,
+                    data={"phase": "payouts", "text": f"Player busts with {player_hand.value}"}
+                )
+                yield Event.create(
+                    EventType.ROUND_END,
                     round_id=round_id,
-                    data={"card": str(dealer_hole), "who": "dealer_hole_reveal"},
-                )
-                text = "Push: both have blackjack"
+                    result="loss",
+                    amount=self.base_bet,
+                    reason="player_bust",
+                    player_total=player_hand.value,
+                    dealer_total=dealer_hand.value,
+                )
+                continue
+
+            # “otros jugadores” (ruido)
+            others = self.rng.randint(0, 3)
+            if others > 0:
+                yield Event.create(
+                    EventType.STATE_TEXT, round_id=round_id,
+                    data={"phase": "others_action", "text": "Others playing"}
+                )
+                for _ in range(others):
+                    oc = self._draw_card()
+                    yield Event.create(
+                        EventType.CARD_DEALT,
+                        round_id=round_id,
+                        card=str(oc),
+                        who="others_overlay",
+                    )
+
+            # turno del crupier
+            yield Event.create(
+                EventType.STATE_TEXT, round_id=round_id,
+                data={"phase": "dealer_action", "text": "Dealer playing"}
+            )
+            yield Event.create(
+                EventType.CARD_DEALT,
+                round_id=round_id,
+                card=str(hole),
+                who="dealer_hole_reveal",
+            )
+
+            while self._should_dealer_hit(dealer_hand):
+                nc = self._draw_card()
+                dealer_hand.add_card(nc)
+                yield Event.create(
+                    EventType.CARD_DEALT,
+                    round_id=round_id,
+                    card=str(nc),
+                    who="dealer_draw",
+                )
+
+            dealer_bust = dealer_hand.is_bust
+            pt = player_hand.value
+            dt = dealer_hand.value
+
+            if dealer_bust:
+                text = "Dealer busts! Player wins"
+                result = "win"
+                amount = self.base_bet
+                reason = "dealer_bust"
+            elif dt > pt:
+                text = f"Dealer has {dt}, player has {pt}"
+                result = "loss"
+                amount = self.base_bet
+                reason = "dealer_wins"
+            elif dt < pt:
+                text = f"Player wins {pt} vs {dt}"
+                result = "win"
+                amount = self.base_bet
+                reason = "player_wins"
+            else:
+                text = f"Push: {pt} vs {dt}"
                 result = "push"
                 amount = 0.0
-                reason = "push_blackjack"
-            else:
-                text = "Blackjack! Player wins"
-                result = "win"
-                amount = self.base_bet * self.blackjack_payout
-                reason = "blackjack"
-
-            yield self._create_event(
-                event_type=EventType.STATE_TEXT,
+                reason = "push"
+
+            yield Event.create(
+                EventType.STATE_TEXT, round_id=round_id,
+                data={"phase": "payouts", "text": text}
+            )
+            yield Event.create(
+                EventType.ROUND_END,
                 round_id=round_id,
-                data={"phase": "payouts", "text": text},
-            )
-
-            yield self._create_event(
-                event_type=EventType.ROUND_END,
-                round_id=round_id,
-                data={
-                    "result": result,
-                    "amount": round(amount, 2),
-                    "reason": reason,
-                    "player_total": player_hand.value,
-                    "dealer_total": dealer_hand.value,
-                },
-            )
-            return
-
-        # Turno del jugador
-        yield self._create_event(
-            event_type=EventType.STATE_TEXT,
-            round_id=round_id,
-            data={"phase": "player_action", "text": "Your turn"},
-        )
-
-        while True:
-            if player_hand.value >= 21:
-                break
-
-            if self._should_player_hit(player_hand, dealer_up):
-                yield self._create_event(
-                    event_type=EventType.MY_DECISION_LOCKED,
-                    round_id=round_id,
-                    data={
-                        "action": "HIT",
-                        "player_total": player_hand.value,
-                        "dealer_up": str(dealer_up),
-                    },
-                )
-
-                new_card = self.draw_card()
-                player_hand.add_card(new_card)
-
-                yield self._create_event(
-                    event_type=EventType.CARD_DEALT_SHARED,
-                    round_id=round_id,
-                    data={"cards": [str(new_card)], "who": "player_shared"},
-                )
-
-                if player_hand.is_bust:
-                    break
-            else:
-                yield self._create_event(
-                    event_type=EventType.MY_DECISION_LOCKED,
-                    round_id=round_id,
-                    data={
-                        "action": "STAND",
-                        "player_total": player_hand.value,
-                        "dealer_up": str(dealer_up),
-                    },
-                )
-                break
-
-        if player_hand.is_bust:
-            yield self._create_event(
-                event_type=EventType.STATE_TEXT,
-                round_id=round_id,
-                data={
-                    "phase": "payouts",
-                    "text": f"Player busts with {player_hand.value}",
-                },
-            )
-
-            yield self._create_event(
-                event_type=EventType.ROUND_END,
-                round_id=round_id,
-                data={
-                    "result": "loss",
-                    "amount": self.base_bet,
-                    "reason": "player_bust",
-                    "player_total": player_hand.value,
-                    "dealer_total": dealer_hand.value,
-                },
-            )
-            return
-
-        # Otros jugadores (simulación sencilla)
-        other_cards = self.random.randint(0, 3)
-        if other_cards > 0:
-            yield self._create_event(
-                event_type=EventType.STATE_TEXT,
-                round_id=round_id,
-                data={"phase": "others_action", "text": "Others playing"},
-            )
-
-            for _ in range(other_cards):
-                card = self.draw_card()
-                yield self._create_event(
-                    event_type=EventType.CARD_DEALT,
-                    round_id=round_id,
-                    data={"card": str(card), "who": "others_overlay"},
-                )
-
-        # Turno del crupier
-        yield self._create_event(
-            event_type=EventType.STATE_TEXT,
-            round_id=round_id,
-            data={"phase": "dealer_action", "text": "Dealer playing"},
-        )
-
-        yield self._create_event(
-            event_type=EventType.CARD_DEALT,
-            round_id=round_id,
-            data={"card": str(dealer_hole), "who": "dealer_hole_reveal"},
-        )
-
-        while self._should_dealer_hit(dealer_hand):
-            new_card = self.draw_card()
-            dealer_hand.add_card(new_card)
-
-            yield self._create_event(
-                event_type=EventType.CARD_DEALT,
-                round_id=round_id,
-                data={"card": str(new_card), "who": "dealer_draw"},
-            )
-
-        dealer_bust = dealer_hand.is_bust
-        player_total = player_hand.value
-        dealer_total = dealer_hand.value
-
-        if dealer_bust:
-            text = "Dealer busts! Player wins"
-            result = "win"
-            amount = self.base_bet
-            reason = "dealer_bust"
-        elif dealer_total > player_total:
-            text = f"Dealer has {dealer_total}, player has {player_total}"
-            result = "loss"
-            amount = self.base_bet
-            reason = "dealer_wins"
-        elif dealer_total < player_total:
-            text = f"Player wins {player_total} vs {dealer_total}"
-            result = "win"
-            amount = self.base_bet
-            reason = "player_wins"
-        else:
-            text = f"Push: {player_total} vs {dealer_total}"
-            result = "push"
-            amount = 0.0
-            reason = "push"
-
-        yield self._create_event(
-            event_type=EventType.STATE_TEXT,
-            round_id=round_id,
-            data={"phase": "payouts", "text": text},
-        )
-
-        yield self._create_event(
-            event_type=EventType.ROUND_END,
-            round_id=round_id,
-            data={
-                "result": result,
-                "amount": round(amount, 2),
-                "reason": reason,
-                "player_total": player_total,
-                "dealer_total": dealer_total,
-            },
-        )
+                result=result,
+                amount=round(amount, 2),
+                reason=reason,
+                player_total=pt,
+                dealer_total=dt,
+            )
+
+    # ---------------- políticas de decisión ----------------
 
     def _should_player_hit(self, hand: Hand, dealer_up: Card) -> bool:
         if hand.is_blackjack or hand.is_bust:
             return False
-
-        value = hand.value
-        dealer_value = dealer_up.value
-
+        v = hand.value
+        du = dealer_up.value
         if hand.is_soft:
-            if value <= 17:
+            if v <= 17:
                 return True
-            if value == 18 and dealer_value >= 9:
+            if v == 18 and du >= 9:
                 return True
             return False
-
-        return value < 17
+        # mano dura
+        return v < 17
 
     def _should_dealer_hit(self, hand: Hand) -> bool:
-        value = hand.value
-        if value < 17:
+        v = hand.value
+        if v < 17:
             return True
-        if value == 17 and hand.is_soft and not self.stand_on_soft_17:
+        if v == 17 and hand.is_soft and not self.stand_on_soft_17:
             return True
         return False
 
-    def _create_event(
-        self,
-        event_type: EventType,
-        round_id: Optional[str],
-        data: Optional[Dict] = None,
-    ) -> Event:
-        return Event(
-            timestamp=time.time(),
-            event_type=event_type,
-            round_id=round_id,
-            data=data or {},
-        )
+    # ---------------- utilitario ----------------
 
     def parse_card(self, card_str: str) -> Card:
-        card_str = card_str.strip().upper()
-
-        if len(card_str) == 3 and card_str.startswith("10"):
+        s = card_str.strip().upper()
+        if len(s) == 3 and s.startswith("10"):
             rank = "T"
-            suit = card_str[2]
-        elif len(card_str) == 2:
-            rank, suit = card_str
+            suit = s[2]
+        elif len(s) == 2:
+            rank, suit = s
         else:
             raise ValueError(f"Invalid card string: {card_str}")
-
         return Card(rank=rank, suit=suit)
->>>>>>> afafb034
